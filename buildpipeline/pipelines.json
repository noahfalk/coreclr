--- conflicted
+++ resolved
@@ -367,198 +367,6 @@
         "Trusted-All-Checked",
         "Trusted-Crossbuild-Checked"
       ]
-<<<<<<< HEAD
-    },
-    {
-      "Name": "Build And Run Tests - Release",
-      "Parameters": {
-        "TreatWarningsAsErrors": "false"
-      },
-      "BuildParameters": {
-        "PB_BuildType": "Release"
-      },
-      "Definitions": [
-        {
-          "Name": "Dotnet-CoreClr-Trusted-BuildTests",
-          "Parameters": {
-            "HelixJobType": "test/functional/cli/",
-            "TargetsWindows": "true",
-            "Rid": "win-x64",
-            "TargetQueues": "Windows.10.Amd64,Windows.10.Nano.Amd64,Windows.10.Amd64.Core,Windows.7.Amd64,Windows.81.Amd64",
-            "TestContainerSuffix": "windows",
-          },
-          "ReportingParameters": {
-            "OperatingSystem": "Windows",
-            "SubType":  "Build-Tests",
-            "Type": "build/product/",
-            "PB_BuildType": "Release"
-          }
-        },
-        {
-          "Name": "Dotnet-CoreClr-Trusted-BuildTests",
-          "Parameters": {
-            "HelixJobType": "test/functional/r2r/cli/",
-            "TargetsWindows": "true",
-            "Rid": "win-x64",
-            "TargetQueues": "Windows.10.Amd64,Windows.10.Nano.Amd64,Windows.10.Amd64.Core,Windows.7.Amd64,Windows.81.Amd64",
-            "TestContainerSuffix": "windows-r2r",
-            "CrossgenArg": "Crossgen "
-          },
-          "ReportingParameters": {
-            "OperatingSystem": "Windows",
-            "SubType":  "Build-Tests-R2R",
-            "Type": "build/product/",
-            "PB_BuildType": "Release"
-          }
-        },
-        {
-          "Name": "Dotnet-CoreClr-Trusted-BuildTests",
-          "Parameters": {
-            "Architecture": "arm",
-            "HelixJobType": "test/functional/cli/",
-            "TargetsWindows": "true",
-            "Rid": "win-arm",
-            "TargetQueues": "windows.10.arm64",
-            "TestContainerSuffix": "windows",
-          },
-          "ReportingParameters": {
-            "OperatingSystem": "Windows",
-            "Architecture": "arm64",
-            "SubType":  "Build-Tests",
-            "Type": "build/product/",
-            "PB_BuildType": "Release"
-          }
-        },
-        {
-          "Name": "Dotnet-CoreClr-Trusted-BuildTests",
-          "Parameters": {
-            "Architecture": "arm",
-            "HelixJobType": "test/functional/r2r/cli/",
-            "TargetsWindows": "true",
-            "Rid": "win-arm",
-            "TargetQueues": "windows.10.arm64",
-            "TestContainerSuffix": "windows-r2r",
-            "CrossgenArg": "Crossgen "
-          },
-          "ReportingParameters": {
-            "OperatingSystem": "Windows",
-            "Architecture": "arm64",
-            "SubType":  "Build-Tests-R2R",
-            "Type": "build/product/",
-            "PB_BuildType": "Release"
-          }
-        },
-        {
-          "Name": "Dotnet-CoreClr-Trusted-BuildTests",
-          "Parameters": {
-            "HelixJobType": "test/functional/cli/",
-            "TargetsWindows": "false",
-            "Rid": "osx-x64",
-            "TargetQueues": "osx.1012.amd64,osx.1013.amd64",
-            "TestContainerSuffix": "osx",
-            "TargetsNonWindowsArg": "TargetsNonWindows "
-          },
-          "ReportingParameters": {
-            "OperatingSystem": "OSX",
-            "SubType":  "Build-Tests",
-            "Type": "build/product/",
-            "PB_BuildType": "Release"
-          }
-        },
-        {
-          "Name": "Dotnet-CoreClr-Trusted-BuildTests",
-          "Parameters": {
-            "HelixJobType": "test/functional/r2r/cli/",
-            "TargetsWindows": "false",
-            "Rid": "osx-x64",
-            "TargetQueues": "osx.1012.amd64",
-            "TestContainerSuffix": "osx-r2r",
-            "CrossgenArg": "Crossgen ",
-            "TargetsNonWindowsArg": "TargetsNonWindows "
-          },
-          "ReportingParameters": {
-            "OperatingSystem": "OSX",
-            "SubType":  "Build-Tests-R2R",
-            "Type": "build/product/",
-            "PB_BuildType": "Release"
-          }
-        },
-        {
-          "Name": "Dotnet-CoreClr-Trusted-BuildTests",
-          "Parameters": {
-            "HelixJobType": "test/functional/cli/",
-            "TargetsWindows": "false",
-            "Rid": "linux-x64",
-            "TargetQueues": "debian.82.amd64,fedora.26.amd64,fedora.27.amd64,redhat.73.amd64,ubuntu.1404.amd64,ubuntu.1604.amd64,ubuntu.1710.amd64,ubuntu.1804.amd64,opensuse.423.amd64,sles.12.amd64",
-            "TestContainerSuffix": "linux",
-            "TargetsNonWindowsArg": "TargetsNonWindows "
-          },
-          "ReportingParameters": {
-            "OperatingSystem": "RedHat 7",
-            "SubType":  "Build-Tests",
-            "Type": "build/product/",
-            "PB_BuildType": "Release"
-          }
-        },
-        {
-          "Name": "Dotnet-CoreClr-Trusted-BuildTests",
-          "Parameters": {
-            "HelixJobType": "test/functional/r2r/cli/",
-            "TargetsWindows": "false",
-            "Rid": "linux-x64",
-            "TargetQueues": "debian.82.amd64,fedora.26.amd64,fedora.27.amd64,redhat.73.amd64,ubuntu.1404.amd64,ubuntu.1604.amd64,ubuntu.1710.amd64,ubuntu.1804.amd64,opensuse.423.amd64,sles.12.amd64",
-            "TestContainerSuffix": "linux-r2r",
-            "CrossgenArg": "Crossgen ",
-            "TargetsNonWindowsArg": "TargetsNonWindows "
-          },
-          "ReportingParameters": {
-            "OperatingSystem": "RedHat 7",
-            "SubType":  "Build-Tests-R2R",
-            "Type": "build/product/",
-            "PB_BuildType": "Release"
-          }
-        },
-        {
-          "Name": "Dotnet-CoreClr-Trusted-BuildTests",
-          "Parameters": {
-            "HelixJobType": "test/functional/cli/",
-            "TargetsWindows": "false",
-            "Rid": "rhel.6-x64",
-            "TargetQueues": "redhat.69.amd64",
-            "TestContainerSuffix": "rhel6",
-            "TargetsNonWindowsArg": "TargetsNonWindows "
-          },
-          "ReportingParameters": {
-            "OperatingSystem": "RedHat6",
-            "SubType":  "Build-Tests",
-            "Type": "build/product/",
-            "PB_BuildType": "Release"
-          }
-        },
-        {
-          "Name": "Dotnet-CoreClr-Trusted-BuildTests",
-          "Parameters": {
-            "HelixJobType": "test/functional/r2r/cli/",
-            "TargetsWindows": "false",
-            "Rid": "rhel.6-x64",
-            "TargetQueues": "redhat.69.amd64",
-            "TestContainerSuffix": "rhel6-r2r",
-            "CrossgenArg": "Crossgen ",
-            "TargetsNonWindowsArg": "TargetsNonWindows "
-          },
-          "ReportingParameters": {
-            "OperatingSystem": "RedHat6",
-            "SubType":  "Build-Tests-R2R",
-            "Type": "build/product/",
-            "PB_BuildType": "Release"
-          }
-        }		
-      ],
-      "DependsOn": [
-        "Trusted-All-Release"
-      ]
-=======
->>>>>>> cea438a8
     }
   ]
 }