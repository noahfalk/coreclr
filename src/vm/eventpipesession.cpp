--- conflicted
+++ resolved
@@ -195,14 +195,6 @@
             }
 
             pEventPipeSession->SetThreadShutdownEvent();
-<<<<<<< HEAD
-=======
-
-            if (!fSuccess)
-            {
-                EventPipe::RunWithCallbackPostponed([pEventPipeSession](EventPipeProviderCallbackDataQueue *pEventPipeProviderCallbackDataQueue){pEventPipeSession->Disable();});
-            }
->>>>>>> 7ec87b00
         }
         EX_CATCH
         {
