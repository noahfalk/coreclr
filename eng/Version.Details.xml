<Dependencies>
  <ProductDependencies>
  </ProductDependencies>
  <ToolsetDependencies>
<<<<<<< HEAD
    <Dependency Name="Microsoft.DotNet.Arcade.Sdk" Version="1.0.0-beta.19365.4">
      <Uri>https://github.com/dotnet/arcade</Uri>
      <Sha>fb27fd4d8a2b67d4333e33d4b898c65171c9f3c1</Sha>
    </Dependency>
    <Dependency Name="Microsoft.DotNet.Helix.Sdk" Version="2.0.0-beta.19365.4">
      <Uri>https://github.com/dotnet/arcade</Uri>
      <Sha>fb27fd4d8a2b67d4333e33d4b898c65171c9f3c1</Sha>
    </Dependency>
    <Dependency Name="Microsoft.DotNet.Build.Tasks.Feed" Version="2.2.0-beta.19365.4">
      <Uri>https://github.com/dotnet/arcade</Uri>
      <Sha>fb27fd4d8a2b67d4333e33d4b898c65171c9f3c1</Sha>
    </Dependency>
    <Dependency Name="Microsoft.DotNet.Build.Tasks.Packaging" Version="1.0.0-beta.19365.4">
      <Uri>https://github.com/dotnet/arcade</Uri>
      <Sha>fb27fd4d8a2b67d4333e33d4b898c65171c9f3c1</Sha>
=======
    <Dependency Name="Microsoft.DotNet.Arcade.Sdk" Version="1.0.0-beta.19326.44">
      <Uri>https://github.com/dotnet/arcade</Uri>
      <Sha>d39a62deaf3aa4e03c0b7dadc320a517e0e00187</Sha>
    </Dependency>
    <Dependency Name="Microsoft.DotNet.Helix.Sdk" Version="2.0.0-beta.19326.44">
      <Uri>https://github.com/dotnet/arcade</Uri>
      <Sha>d39a62deaf3aa4e03c0b7dadc320a517e0e00187</Sha>
    </Dependency>
    <Dependency Name="Microsoft.DotNet.Build.Tasks.Feed" Version="2.2.0-beta.19326.44">
      <Uri>https://github.com/dotnet/arcade</Uri>
      <Sha>d39a62deaf3aa4e03c0b7dadc320a517e0e00187</Sha>
    </Dependency>
    <Dependency Name="Microsoft.DotNet.Build.Tasks.Packaging" Version="1.0.0-beta.19326.44">
      <Uri>https://github.com/dotnet/arcade</Uri>
      <Sha>d39a62deaf3aa4e03c0b7dadc320a517e0e00187</Sha>
>>>>>>> ac4ab6c9
    </Dependency>
    <Dependency Name="Microsoft.Private.CoreFx.NETCoreApp" Version="4.6.0-preview8.19364.1">
      <Uri>https://github.com/dotnet/corefx</Uri>
      <Sha>c14b80faff694bae4e085bad221e2e83410e5f33</Sha>
    </Dependency>
    <Dependency Name="Microsoft.NETCore.Platforms" Version="3.0.0-preview8.19364.1">
      <Uri>https://github.com/dotnet/corefx</Uri>
      <Sha>c14b80faff694bae4e085bad221e2e83410e5f33</Sha>
    </Dependency>
    <Dependency Name="Microsoft.NETCore.App" Version="3.0.0-preview8-27914-06">
      <Uri>https://github.com/dotnet/core-setup</Uri>
      <Sha>2bb2dcaeffb1dfeda077354449868ddac254bc3d</Sha>
    </Dependency>
    <Dependency Name="optimization.IBC.CoreCLR" Version="99.99.99-master-20190716.1">
      <Uri>https://dev.azure.com/dnceng/internal/_git/dotnet-optimization</Uri>
      <Sha>d0bb63d2ec7060714e63ee4082fac48f2e57f3e2</Sha>
    </Dependency>
    <Dependency Name="optimization.PGO.CoreCLR" Version="99.99.99-master-20190716.1">
      <Uri>https://dev.azure.com/dnceng/internal/_git/dotnet-optimization</Uri>
      <Sha>d0bb63d2ec7060714e63ee4082fac48f2e57f3e2</Sha>
    </Dependency>
  </ToolsetDependencies>
</Dependencies><|MERGE_RESOLUTION|>--- conflicted
+++ resolved
@@ -2,7 +2,6 @@
   <ProductDependencies>
   </ProductDependencies>
   <ToolsetDependencies>
-<<<<<<< HEAD
     <Dependency Name="Microsoft.DotNet.Arcade.Sdk" Version="1.0.0-beta.19365.4">
       <Uri>https://github.com/dotnet/arcade</Uri>
       <Sha>fb27fd4d8a2b67d4333e33d4b898c65171c9f3c1</Sha>
@@ -18,23 +17,6 @@
     <Dependency Name="Microsoft.DotNet.Build.Tasks.Packaging" Version="1.0.0-beta.19365.4">
       <Uri>https://github.com/dotnet/arcade</Uri>
       <Sha>fb27fd4d8a2b67d4333e33d4b898c65171c9f3c1</Sha>
-=======
-    <Dependency Name="Microsoft.DotNet.Arcade.Sdk" Version="1.0.0-beta.19326.44">
-      <Uri>https://github.com/dotnet/arcade</Uri>
-      <Sha>d39a62deaf3aa4e03c0b7dadc320a517e0e00187</Sha>
-    </Dependency>
-    <Dependency Name="Microsoft.DotNet.Helix.Sdk" Version="2.0.0-beta.19326.44">
-      <Uri>https://github.com/dotnet/arcade</Uri>
-      <Sha>d39a62deaf3aa4e03c0b7dadc320a517e0e00187</Sha>
-    </Dependency>
-    <Dependency Name="Microsoft.DotNet.Build.Tasks.Feed" Version="2.2.0-beta.19326.44">
-      <Uri>https://github.com/dotnet/arcade</Uri>
-      <Sha>d39a62deaf3aa4e03c0b7dadc320a517e0e00187</Sha>
-    </Dependency>
-    <Dependency Name="Microsoft.DotNet.Build.Tasks.Packaging" Version="1.0.0-beta.19326.44">
-      <Uri>https://github.com/dotnet/arcade</Uri>
-      <Sha>d39a62deaf3aa4e03c0b7dadc320a517e0e00187</Sha>
->>>>>>> ac4ab6c9
     </Dependency>
     <Dependency Name="Microsoft.Private.CoreFx.NETCoreApp" Version="4.6.0-preview8.19364.1">
       <Uri>https://github.com/dotnet/corefx</Uri>
