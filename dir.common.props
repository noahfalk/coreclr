<Project>

  <!-- This file contains build properties that apply to product
       projects and test projects. It's imported by
       tests/dir.common.props, and the global dir.props. -->

  <PropertyGroup>
    <CoreclrDir>$(MSBuildThisFileDirectory)</CoreclrDir>
    <PackagesDir>$(CoreclrDir)/.packages/</PackagesDir>
  </PropertyGroup>

  <!-- Define NuGet properties for scenarios where they aren't set. From the command line.
       Should match Nuget.config at root. -->
  <PropertyGroup>
    <NuGetPackageRoot>$(PackagesDir)</NuGetPackageRoot>
    <RestorePackagesPath>$(PackagesDir)</RestorePackagesPath>
  </PropertyGroup>

  <!-- Set default Configuration and Platform -->
  <PropertyGroup>
    <BuildArch>$(__BuildArch)</BuildArch>
    <BuildArch Condition="'$(__BuildArch)'==''">x64</BuildArch>
    <BuildArch Condition="'$(__BuildArch)' == 'amd64'">x64</BuildArch>

    <BuildType>$(__BuildType)</BuildType>
    <BuildType Condition="'$(__BuildType)'==''">Debug</BuildType>
    <BuildType Condition="'$(__BuildType)' == 'debug'">Debug</BuildType>
    <BuildType Condition="'$(__BuildType)' == 'release'">Release</BuildType>
    <BuildType Condition="'$(__BuildType)' == 'checked'">Checked</BuildType>

    <BuildOS>$(__BuildOS)</BuildOS>
    <BuildOS Condition="'$(__BuildOS)' == '' And '$([MSBuild]::IsOSPlatform(Windows))' == 'true'">Windows_NT</BuildOS>
    <BuildOS Condition="'$(__BuildOS)' == '' And '$([MSBuild]::IsOSPlatform(Linux))' == 'true'">Linux</BuildOS>
    <BuildOS Condition="'$(__BuildOS)' == '' And '$([MSBuild]::IsOSPlatform(OSX))' == 'true'">OSX</BuildOS>
    <!-- TODO: converge on one property for BuildOS and __BuildOS, and remove this extra line. -->
    <__BuildOS>$(BuildOS)</__BuildOS>

    <Configuration Condition="'$(Configuration)' == ''">$(BuildType)</Configuration>
    <Platform Condition="'$(Platform)' == ''">$(BuildArch)</Platform>

    <PlatformConfigPathPart>$(BuildOS).$(BuildArch).$(BuildType)</PlatformConfigPathPart>
  </PropertyGroup>

  <!-- Common properties -->
  <PropertyGroup>

    <ProjectDir>$(__ProjectDir)\</ProjectDir>
    <ProjectDir Condition="'$(__ProjectDir)'==''">$(MSBuildThisFileDirectory)</ProjectDir>

    <SourceDir>$(__SourceDir)\</SourceDir>
    <SourceDir Condition="'$(__SourceDir)'==''">$(ProjectDir)src\</SourceDir>

    <RootBinDir>$(__RootBinDir)\</RootBinDir>
    <RootBinDir Condition="'$(__RootBinDir)'==''">$(ProjectDir)bin\</RootBinDir>

    <BinDir>$(__BinDir)\</BinDir>
    <BinDir Condition="'$(__BinDir)'==''">$(RootBinDir)Product\$(PlatformConfigPathPart)\</BinDir>

    <!-- We don't append back slash because this path is used by nuget.exe as output directory and it
         fails to write packages to it if the path contains the forward slash.
    -->
    <PackagesBinDir>$(__PackagesBinDir)</PackagesBinDir>
    <PackagesBinDir Condition="'$(__PackagesBinDir)'==''">$(BinDir).nuget\</PackagesBinDir>
  </PropertyGroup>

  <PropertyGroup>
    <!-- Central place to set the versions of all nuget packages produced in the repo -->
<<<<<<< HEAD
    <PackageVersion Condition="'$(PackageVersion)' == ''">3.0.1</PackageVersion>
=======
    <PackageVersion Condition="'$(PackageVersion)' == ''">3.1.0</PackageVersion>
>>>>>>> 0303386d

    <!-- Set the boolean below to true to generate packages with stabilized versions -->
    <StabilizePackageVersion Condition="'$(StabilizePackageVersion)' == ''">false</StabilizePackageVersion>
    <StableVersion Condition="'$(StabilizePackageVersion)' == 'true' and '$(StableVersion)' == ''">$(PackageVersion)</StableVersion>

<<<<<<< HEAD
    <PreReleaseLabel>servicing</PreReleaseLabel>
=======
    <PreReleaseLabel>alpha1</PreReleaseLabel>
>>>>>>> 0303386d
  </PropertyGroup>

  <!-- Set up common target properties that we use to conditionally include sources -->
  <PropertyGroup>
    <TargetsFreeBSD Condition="'$(BuildOS)' == 'FreeBSD'">true</TargetsFreeBSD>
    <TargetsLinux Condition="'$(BuildOS)' == 'Linux'">true</TargetsLinux>
    <TargetsNetBSD Condition="'$(BuildOS)' == 'NetBSD'">true</TargetsNetBSD>
    <TargetsOSX Condition="'$(BuildOS)' == 'OSX'">true</TargetsOSX>
    <TargetsWindows Condition="'$(BuildOS)' == 'Windows_NT'">true</TargetsWindows>

    <TargetsUnix Condition="'$(TargetsFreeBSD)' == 'true' or '$(TargetsLinux)' == 'true' or '$(TargetsNetBSD)' == 'true' or '$(TargetsOSX)' == 'true'">true</TargetsUnix>

    <!-- We are only tracking Linux Distributions for Nuget RID mapping -->
    <DistroRid Condition="'$(TargetsLinux)' == 'true'">$(__DistroRid)</DistroRid>

    <!-- Folder for cross target components -->
    <CrossTargetComponentFolder Condition="'$(BuildArch)' == 'arm64'">x64</CrossTargetComponentFolder>
    <CrossTargetComponentFolder Condition="'$(BuildArch)' == 'arm' and '$(TargetsWindows)' == 'true'">x86</CrossTargetComponentFolder>
    <CrossTargetComponentFolder Condition="'$(BuildArch)' == 'arm' and '$(TargetsLinux)' == 'true'">x64</CrossTargetComponentFolder>
  </PropertyGroup>

</Project><|MERGE_RESOLUTION|>--- conflicted
+++ resolved
@@ -65,21 +65,13 @@
 
   <PropertyGroup>
     <!-- Central place to set the versions of all nuget packages produced in the repo -->
-<<<<<<< HEAD
-    <PackageVersion Condition="'$(PackageVersion)' == ''">3.0.1</PackageVersion>
-=======
     <PackageVersion Condition="'$(PackageVersion)' == ''">3.1.0</PackageVersion>
->>>>>>> 0303386d
 
     <!-- Set the boolean below to true to generate packages with stabilized versions -->
     <StabilizePackageVersion Condition="'$(StabilizePackageVersion)' == ''">false</StabilizePackageVersion>
     <StableVersion Condition="'$(StabilizePackageVersion)' == 'true' and '$(StableVersion)' == ''">$(PackageVersion)</StableVersion>
 
-<<<<<<< HEAD
-    <PreReleaseLabel>servicing</PreReleaseLabel>
-=======
     <PreReleaseLabel>alpha1</PreReleaseLabel>
->>>>>>> 0303386d
   </PropertyGroup>
 
   <!-- Set up common target properties that we use to conditionally include sources -->
